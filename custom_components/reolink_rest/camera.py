--- conflicted
+++ resolved
@@ -355,28 +355,18 @@
         ReolinkEntity.__init__(self, coordinator, description, context)
         self._attr_supported_features = supported_features
         self._snapshot_task: Task[bytes | None] = None
-<<<<<<< HEAD
         if (
             self.entity_description.output_type == OutputStreamTypes.RTSP
             and not self.coordinator.data.ports.rtsp.enabled
-=======
-        if self.entity_description.output_type == OutputStreamTypes.RTSP and not bool(
-            self.coordinator.data.ports.get("rtspEnable", True)
->>>>>>> df148b55
         ):
             self._attr_available = False
             self.coordinator.logger.error(
                 "RTSP is disabled on device (%s) camera will be unavailable",
                 self.coordinator.data.device.name,
             )
-<<<<<<< HEAD
         elif (
             self.entity_description.output_type == OutputStreamTypes.RTMP
             and not self.coordinator.data.ports.rtmp.enabled
-=======
-        elif self.entity_description.output_type == OutputStreamTypes.RTMP and not bool(
-            self.coordinator.data.ports.get("rtmpEnable", True)
->>>>>>> df148b55
         ):
             self._attr_available = False
             self.coordinator.logger.error(
@@ -417,6 +407,12 @@
         else:
             return await super().stream_source()
         return url
+
+    async def _async_use_rtsp_to_webrtc(self) -> bool:
+        # Force falce since the RTMP stream does not seem to work with webrtc
+        if self.entity_description.output_type != OutputStreamTypes.RTSP:
+            return False
+        return await super()._async_use_rtsp_to_webrtc()
 
     async def _async_use_rtsp_to_webrtc(self) -> bool:
         # Force falce since the RTMP stream does not seem to work with webrtc
@@ -470,19 +466,9 @@
 
     def _handle_coordinator_update(self) -> None:
         if self.entity_description.output_type == OutputStreamTypes.RTSP:
-<<<<<<< HEAD
             self._attr_available = self.coordinator.data.ports.rtsp.enabled
         elif self.entity_description.output_type == OutputStreamTypes.RTMP:
             self._attr_available = self.coordinator.data.ports.rtmp.enabled
-=======
-            self._attr_available = bool(
-                self.coordinator.data.ports.get("rtspEnable", True)
-            )
-        elif self.entity_description.output_type == OutputStreamTypes.RTMP:
-            self._attr_available = bool(
-                self.coordinator.data.ports.get("rtmpEnable", True)
-            )
->>>>>>> df148b55
         return super()._handle_coordinator_update()
 
     async def async_set_zoom(self, position: int):
